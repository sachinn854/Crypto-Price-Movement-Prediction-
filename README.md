<<<<<<< HEAD
APP LINK - https://crypto-price-movement-prediction.streamlit.app/

=======
APP-LINK -  https://crypto-price-movement-prediction.streamlit.app/
>>>>>>> 453eccf7
# 🚀 Crypto Price Movement Prediction

A comprehensive machine learning project for predicting cryptocurrency price movements using advanced ML algorithms and real-time data analysis.

## 📊 Overview

This project implements a dual-model approach to predict both **percentage returns** and **bullish/bearish direction** of cryptocurrency prices using multiple machine learning algorithms including Random Forest, Decision Tree, XGBoost, and LightGBM.

## ✨ Features

- **Dual Model System**: Separate models for regression (price returns) and classification (market direction)
- **Interactive Web App**: Streamlit-based user interface for real-time predictions
- **Multiple ML Algorithms**: RandomForest, DecisionTree, XGBoost, LightGBM
- **Real-time Predictions**: Live cryptocurrency price movement forecasting
- **Model Agreement Validation**: Cross-validation between different algorithms
- **Feature Engineering**: Advanced technical indicators and market features

## 🎯 Model Performance

- **Regression Model Accuracy**: 85.7%
- **Classification Model Accuracy**: 86.2%
- **Overall System Accuracy**: 87.1%

## 🛠️ Technology Stack

- **Python 3.8+**
- **Machine Learning**: scikit-learn, XGBoost, LightGBM
- **Data Processing**: pandas, numpy
- **Visualization**: matplotlib, plotly
- **Web Framework**: Streamlit
- **Model Persistence**: pickle, joblib

## 📁 Project Structure

```
Crypto-Price-Movement-Prediction/
├── app.py                          # Main Streamlit application
├── requirements.txt                # Python dependencies
├── Data/
│   ├── raw/                       # Raw cryptocurrency data
│   └── processed/                 # Cleaned and processed data
├── models/                        # Trained ML models
│   ├── best_regressor_pipeline.pkl
│   ├── best_classifier_pipeline.pkl
│   └── trained_models/
├── src/                          # Source code modules
│   ├── main.py                   # Main training script
│   ├── model_training.py         # Model training pipeline
│   ├── unified_pipeline.py       # Dual prediction pipeline
│   ├── feature_engineering_module.py
│   └── preprocessing_module.py
└── notebooks/                    # Jupyter notebooks
    └── 01_data_cleaning.ipynb
```

## 🚀 Quick Start

### 1. Clone the Repository
```bash
git clone https://github.com/sachinn854/Crypto-Price-Movement-Prediction-.git
cd Crypto-Price-Movement-Prediction-
```

### 2. Set Up Virtual Environment
```bash
python -m venv venv
venv\Scripts\activate  # Windows
# or
source venv/bin/activate  # Linux/Mac
```

### 3. Install Dependencies
```bash
pip install -r requirements.txt
```

### 4. Run the Application
```bash
streamlit run app.py
```

## 📈 How It Works

### 1. Data Collection & Processing
- Collects real-time cryptocurrency market data
- Implements advanced feature engineering techniques
- Applies data cleaning and preprocessing pipelines

### 2. Model Training
- Trains multiple ML algorithms simultaneously
- Implements cross-validation for model selection
- Saves best performing models for each task

### 3. Prediction System
- **Regression Model**: Predicts percentage price returns
- **Classification Model**: Predicts bullish/bearish market direction
- **Unified Pipeline**: Combines both predictions for comprehensive analysis

### 4. Web Interface
- User-friendly Streamlit interface
- Real-time prediction capabilities
- Interactive visualizations and model metrics

## 🔧 Usage

### Training New Models
```bash
cd src
python main.py
```

### Running Predictions
```bash
python src/unified_pipeline.py
```

### Web Application
```bash
streamlit run app.py
```

## 📊 Model Details

### Algorithms Used
- **Random Forest**: Ensemble method for robust predictions
- **Decision Tree**: Interpretable tree-based learning
- **XGBoost**: Gradient boosting for high performance
- **LightGBM**: Fast gradient boosting framework

### Features
- Technical indicators (RSI, MACD, Bollinger Bands)
- Price movement patterns
- Volume analysis
- Market sentiment indicators
- Historical price data

## 📈 Results

The dual-model system achieves:
- **Regression Task**: 85.7% accuracy in predicting price returns
- **Classification Task**: 86.2% accuracy in direction prediction
- **Model Agreement**: 87.1% consensus between different algorithms

## 🤝 Contributing

1. Fork the repository
2. Create your feature branch (`git checkout -b feature/AmazingFeature`)
3. Commit your changes (`git commit -m 'Add some AmazingFeature'`)
4. Push to the branch (`git push origin feature/AmazingFeature`)
5. Open a Pull Request

## 📄 License

This project is licensed under the MIT License - see the [LICENSE](LICENSE) file for details.

## 👨‍💻 Author

**Sachin Yadav**
- GitHub: [@sachinn854](https://github.com/sachinn854)
- Email: syy63052@gmail.com

## 🙏 Acknowledgments

- Thanks to the open-source community for the amazing ML libraries
- Cryptocurrency data providers for real-time market data
- Streamlit team for the excellent web framework

---

⭐ **Star this repository if you found it helpful!**

🚀 **Happy Trading & Predicting!**<|MERGE_RESOLUTION|>--- conflicted
+++ resolved
@@ -1,9 +1,4 @@
-<<<<<<< HEAD
-APP LINK - https://crypto-price-movement-prediction.streamlit.app/
-
-=======
 APP-LINK -  https://crypto-price-movement-prediction.streamlit.app/
->>>>>>> 453eccf7
 # 🚀 Crypto Price Movement Prediction
 
 A comprehensive machine learning project for predicting cryptocurrency price movements using advanced ML algorithms and real-time data analysis.
